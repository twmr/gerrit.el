;;; gerrit-rest.el --- REST layer of gerrit.el -*- lexical-binding: t; -*-

;; Copyright (C) 2019 Thomas Hisch <t.hisch@gmail.com>
;;
;; Author: Thomas Hisch <t.hisch@gmail.com>
;; Version: 0.1
;; URL: https://github.com/thisch/gerrit.el
;; Package-Requires: ((emacs "25.1") (magit "2.13.1") (s "1.12.0"))

;; This file is not part of GNU Emacs.

;; This program is free software; you can redistribute it and/or
;; modify it under the terms of the GNU General Public License
;; as published by the Free Software Foundation; either version 3
;; of the License, or (at your option) any later version.

;; This program is distributed in the hope that it will be useful,
;; but WITHOUT ANY WARRANTY; without even the implied warranty of
;; MERCHANTABILITY or FITNESS FOR A PARTICULAR PURPOSE.  See the
;; GNU General Public License for more details.

;; You should have received a copy of the GNU General Public License
;; along with this program; if not, write to the Free Software
;; Foundation, Inc., 51 Franklin Street, Fifth Floor, Boston, MA
;; 02110-1301, USA.

;;; Commentary:

;; helper functions using the REST API of gerrit

;;; Code:

(eval-when-compile (require 'subr-x)) ;; when-let
(require 'auth-source)
(require 's)
(require 'json)
(require 'cl-lib)
(require 'cl-extra) ;; for cl-prettyprint

(defvar gerrit-host)
(defvar gerrit-patch-buffer)
(defvar url-http-end-of-headers)

(defcustom gerrit-rest-endpoint-prefix "/a"
  "String that is appended to `gerrit-host'.
For newer gerrit servers this needs to be set to /a, whereas on older
servers it needs to be set to an empty string."
  :group 'gerrit
  :type 'str)

(defun gerrit-rest-authentication ()
  "Return an encoded string with gerrit username and password."
  (let ((pass-entry (auth-source-user-and-password gerrit-host)))
    (when-let ((username (nth 0 pass-entry))
               (password (nth 1 pass-entry)))
      (base64-encode-string
       (concat username ":" password)))))

(defun gerrit-rest-username ()
  (let ((pass-entry (auth-source-user-and-password gerrit-host)))
    (nth 0 pass-entry)))

(defmacro gerrit-rest--read-json (str)
  "Read json string STR."
  (if (progn
        (require 'json)
        (fboundp 'json-parse-string))
      `(json-parse-string ,str
                          :object-type 'alist
                          :array-type 'list
                          :null-object nil
                          :false-object nil)
    `(let ((json-array-type 'list)
           (json-object-type 'alist)
           (json-false nil))
       (json-read-from-string ,str))))

<<<<<<< HEAD
=======
(defun gerrit-rest--write-to-status-buffer (target)
  (let ((buffer (get-buffer-create "*gerrit-rest-status*"))
        (contents (buffer-substring (point-min) (point-max))))
    (with-current-buffer buffer
      (goto-char (point-max))
      (insert ?\n)
      (insert (format "%s: %s (%s)" url-request-method target url-request-extra-headers))
      (insert ?\n)
      (insert contents))))
  

(cl-defun gerrit-rest-sync-v2 (method endpoint
				      &key
				      params
 				      data
				      debug)
  "Perform an API request to the ENDPOINT using METHOD.
Optional arg PARAMS may be provided to specify parmeters for the request url.
The optional arg DATA may be used as inputs for POST/PUT requests."
  (let ((url-request-method method)
        (url-request-extra-headers
         `(("Content-Type" . "application/json")
           ("Authorization" . ,(concat "Basic " (gerrit-rest-authentication)))))
        (url-request-data data)
        (target (concat (gerrit--get-protocol)
			gerrit-host
			gerrit-rest-endpoint-prefix
			endpoint
			(when params
			  (concat "?" (url-build-query-string params))))))

    (with-current-buffer (url-retrieve-synchronously target t)
      (if (string-equal method "POST")
          ;; TODO read output and check if it was successful??
          t
        (gerrit-rest--read-json
         (progn
           (goto-char url-http-end-of-headers)
           ;; if there is an error in search-forward-regexp, write
           ;; the buffer contents to a *gerrit-rest-status* buffer
           (if-let ((pos (search-forward-regexp "^)]}'$" nil t)))
	       (progn
		 (when debug
		   (gerrit-rest--write-to-status-buffer target))
		 (buffer-substring pos (point-max)))
	     ;; ")]}'" was not found in the REST response
	     (gerrit-rest--write-to-status-buffer target)
             (error (concat "error with gerrit request (take a look at the "
                            "*gerrit-rest-status* buffer for more information")))))))))

;; TODO deprecate gerrit-rest-sync
>>>>>>> a8bc65d2
(defun gerrit-rest-sync (method data &optional path)
  "Interact with the API using method METHOD and data DATA.
Optional arg PATH may be provided to specify another location further
down the URL structure to send the request."
  (let ((url-request-method method)
        (url-request-extra-headers
         `(("Content-Type" . "application/json")
           ("Authorization" . ,(concat "Basic " (gerrit-rest-authentication)))))
        (url-request-data data)
        (target (concat (gerrit--get-protocol) gerrit-host gerrit-rest-endpoint-prefix path)))

    (with-current-buffer (url-retrieve-synchronously target t)
      (if (string-equal method "POST")
          ;; TODO read output and check if it was successful??
          t
        (gerrit-rest--read-json
         (progn
           (goto-char url-http-end-of-headers)
           ;; if there is an error in search-forward-regexp, write
           ;; the buffer contents to a *gerrit-rest-status* buffer
           (if-let ((pos (search-forward-regexp "^)]}'$" nil t)))
               (buffer-substring pos (point-max))
             ;; ")]}'" was not found in the REST response
             (let ((buffer (get-buffer-create "*gerrit-rest-status*"))
                   (contents (buffer-substring (point-min) (point-max))))
               (with-current-buffer buffer
                 (goto-char (point-max))
                 (insert ?\n)
                 (insert (format "%s: %s (%s)" url-request-method target url-request-extra-headers))
                 (insert ?\n)
                 (insert contents)
                 (error (concat "error with gerrit request (take a look at the "
                                "*gerrit-rest-status* buffer for more information")))))))))))

(defun gerrit-rest--escape-project (project)
  "Escape project name PROJECT for usage in REST API requests."
  (url-hexify-string project))

(defun gerrit-rest-get-server-version ()
  "Return the gerrit server version."
  (interactive)
  (let ((versionstr (gerrit-rest-sync "GET" nil "/config/server/version")))
    (when (called-interactively-p 'interactive)
      (message versionstr))
    versionstr))

(defun gerrit-rest-get-server-info ()
  "Return the gerrit server info."
  (interactive)
  (let ((serverinfo (gerrit-rest-sync "GET" nil "/config/server/info")))
    (when (called-interactively-p 'interactive)
      (switch-to-buffer (get-buffer-create "*gerrit-server-info*"))
      (erase-buffer)
      (cl-prettyprint serverinfo)
      (unless buffer-read-only
        (read-only-mode t))
      (lisp-mode))
    serverinfo))

(defun gerrit-rest-get-change-info (changenr)
  "Return information about an open change with CHANGENR."
  (interactive "sEnter a changenr name: ")
  (let* ((req (concat "/changes/"
                      changenr
                      "?o=DOWNLOAD_COMMANDS&"
                      "o=CURRENT_REVISION&"
                      "o=CURRENT_COMMIT&"
                      "o=DETAILED_LABELS&"
                      "o=DETAILED_ACCOUNTS")))
         (gerrit-rest-sync "GET" nil req)))

(defun gerrit-rest-get-topic-info (topicname)
  "Return information about an open topic with TOPICNAME."
  ;; TODO create new buffer and insert stuff there
  ;; TODO query open topics
  (interactive "sEnter a topic name: ")
<<<<<<< HEAD
  (let* ((fmtstr (concat "/changes/?q=is:open+topic:%s&"
                         "o=DOWNLOAD_COMMANDS&"
                         "o=CURRENT_REVISION&"
                         "o=CURRENT_COMMIT&"
                         "o=DETAILED_LABELS&"
                         "o=DETAILED_ACCOUNTS"))
         (req (format fmtstr topicname)))
    (gerrit-rest-sync "GET" nil req)))
=======
  (gerrit-rest-sync-v2 "GET" "/changes/"
		       :params `(("q" ,(concat "is:open AND topic:" topicname))
				 ("o" "DOWNLOAD_COMMANDS")
				 ("o" "CURRENT_REVISION")
				 ("o" "CURRENT_COMMIT")
				 ("o" "DETAILED_LABELS")
				 ("o" "DETAILED_ACCOUNTS"))))
>>>>>>> a8bc65d2

(defun gerrit-rest--get-gerrit-accounts ()
  "Return an alist of all active gerrit users."
  (interactive)
  (condition-case nil
      (mapcar (lambda (account-info) (cons (cdr (assoc '_account_id account-info))
                                      (cdr (assoc 'username account-info))))
              ;; see https://gerrit-review.googlesource.com/Documentation/rest-api-accounts.html
              ;; and https://gerrit-review.googlesource.com/Documentation/user-search-accounts.html#_search_operators
              (gerrit-rest-sync "GET" nil "/accounts/?q=is:active&o=DETAILS&S=0"))
    (error '())))

(defun gerrit-rest-open-reviews-for-project (project)
  "Return list of open reviews returned for the project PROJECT."
  (interactive "sEnter gerrit project: ")
  ;; see https://gerrit-review.googlesource.com/Documentation/rest-api-changes.html#list-changes
  (let* ((limit-entries 25)
<<<<<<< HEAD
         (req (format (concat "/changes/?q=is:open+project:%s&"
                              "o=CURRENT_REVISION&"
                              "o=CURRENT_COMMIT&"
                              "o=DETAILED_LABELS&"
                              (format "n=%d&" limit-entries)
                              "o=DETAILED_ACCOUNTS")
                      (funcall #'gerrit-rest--escape-project project)))
         (resp (gerrit-rest-sync "GET" nil req)))
=======
         (resp (gerrit-rest-sync-v2 "GET" "/changes/"
				    :params `(("q" ,(concat "is:open AND project:" project))
					      ("o" "CURRENT_REVISION")
					      ("o" "CURRENT_COMMIT")
					      ("o" "DETAILED_LABELS")
					      ("o" "DETAILED_ACCOUNTS")
					      ("n" ,limit-entries)))))
>>>>>>> a8bc65d2
    ;; (setq open-reviews-response resp) ;; for debugging only (use M-x ielm)
    resp))


;; change commands

(defun gerrit-rest-change-set-assignee (changenr assignee)
  "Set the assignee to ASSIGNEE of a change with nr CHANGENR."
  (interactive "sEnter a changenr: \nsEnter assignee: ")
  ;; TODO error handling?
  (gerrit-rest-sync "PUT"
                    (encode-coding-string (json-encode
                                           `((assignee . ,assignee))) 'utf-8)
                    (format "/changes/%s/assignee"  changenr)))

(defun gerrit-rest-change-add-reviewer (changenr reviewer)
  "Add REVIEWER to a change with nr CHANGENR."
  (interactive "sEnter a changenr: \nsEnter reviewer: ")
  ;; Do we want to verify the return entity?
  (gerrit-rest-sync "POST"
                    (encode-coding-string (json-encode
                                           `((reviewer . ,reviewer))) 'utf-8)
                    (format "/changes/%s/reviewers/%s"  changenr reviewer)))

(defun gerrit-rest-change-delete-reviewer (changenr reviewer)
  "Delete REVIEWER from a change with nr CHANGENR."
  (interactive "sEnter a changenr: \nsEnter reviewer: ")
  (gerrit-rest-sync "POST"
                    (encode-coding-string (json-encode
                                           '((notify . "None"))) 'utf-8)
                    (format "/changes/%s/reviewers/%s/delete"  changenr reviewer)))

(defun gerrit-rest-change-set-topic (changenr topic)
  "Set the topic to TOPIC of a change CHANGENR."
  (interactive "sEnter a changenr: \nsEnter topic: ")
  (gerrit-rest-sync "PUT"
                    (encode-coding-string (json-encode
                                           `((topic . ,topic))) 'utf-8)
                    (format "/changes/%s/topic" changenr)))

(defun gerrit-rest-change-delete-topic (changenr)
  "Delete the topic of a change CHANGENR."
  (interactive "sEnter a changenr: ")
  (gerrit-rest-sync "DELETE"
                    nil
                    (format "/changes/%s/topic" changenr)))

(defun gerrit-rest-change-get-messages (changenr)
  ;; note that filenames are returned as symbols
  (gerrit-rest-sync "GET" nil (format "/changes/%s/messages" changenr)))

(defun gerrit-rest-change-get-comments (changenr)
  ;; note that filenames are returned as symbols
  (gerrit-rest-sync "GET" nil (format "/changes/%s/comments" changenr)))

(defun gerrit-rest-change-set-cr-vote (changenr vote message)
  "Set a Code-Review vote VOTE of a change CHANGENR.
A comment MESSAGE can be provided."
  (interactive "sEnter a changenr: \nsEnter vote [-2, -1, 0, +1, +2]: \nsEnter message: ")
  (gerrit-rest-sync "POST"
                    (encode-coding-string (json-encode
                                           `((message . ,message)
                                             (labels .
                                               ((Code-Review . ,vote))))) 'utf-8)
                    (format "/changes/%s/revisions/current/review" changenr)))

(defun gerrit-rest-change-delete-cr-vote (changenr username)
  "Delete a Code-Review vote VOTE from a change CHANGENR from the user USERNAME."
  (interactive "sEnter a changenr: \nsEnter a username: ")
  (gerrit-rest-sync "POST"
                    (encode-coding-string (json-encode
                                           '((notify . "None"))) 'utf-8)
                    (format "/changes/%s/reviewers/%s/votes/Code-Review/delete" changenr username)))

(defun gerrit-rest-change-set-verified-vote (changenr vote message)
  "Verify a change CHANGENR by voting with VOTE.
A comment MESSAGE can be provided."
  (interactive "sEnter a changenr: \nsEnter vote [-1, 0, +1]: \nsEnter message: ")
  (gerrit-rest-sync "POST"
                    (encode-coding-string (json-encode
                                           `((message . ,message)
                                             (labels .
                                               ((Verified . ,vote))))) 'utf-8)
                    (format "/changes/%s/revisions/current/review" changenr)))

(defun gerrit-rest-change-delete-verified-vote (changenr username)
  "Delete a Verified vote VOTE from a change CHANGENR from te user USERNAME."
  (interactive "sEnter a changenr: \nsEnter a username: ")
  (gerrit-rest-sync "POST"
                    (encode-coding-string (json-encode
                                           '((notify . "None"))) 'utf-8)
                    (format "/changes/%s/reviewers/%s/votes/Verified/delete" changenr username)))

(defun gerrit-rest-change-set-Work-in-Progress (changenr)
  "Set the state of the change CHANGENR to Work-in-Progress."
  (interactive "sEnter a changenr: ")
  (gerrit-rest-sync "POST"
                    (encode-coding-string (json-encode
                                           `((message . ,"Set using gerrit.el"))) 'utf-8)
                    (format "/changes/%s/wip" changenr)))

(defun gerrit-rest-change-set-Ready-for-Review (changenr)
  "Set the state of the change CHANGENR to Reday-for-Review."
  (interactive "sEnter a changenr: ")
  (gerrit-rest-sync "POST"
                    (encode-coding-string (json-encode
                                           `((message . ,"Set using gerrit.el"))) 'utf-8)
                    (format "/changes/%s/ready" changenr)))

(defun gerrit-rest-change-add-comment (changenr comment)
  "Add a comment message COMMENT to latest version of change CHANGENR."
  (interactive "sEnter changenr: \nsEnter comment: ")
  (gerrit-rest-sync "POST"
                    (encode-coding-string (json-encode
                                           `((message . ,comment))) 'utf-8)
                    (format "/changes/%s/revisions/current/review" changenr)))

(defun gerrit-rest-change-get-labels (changenr)
  "Return the current labels dictionary of a change CHANGENR."
  (interactive "sEnter changenr: ")
  (let* ((req (format "/changes/%s/revisions/current/review" changenr))
         (resp (gerrit-rest-sync "GET" nil req)))
    (assoc 'labels (cdr resp))))

(defun gerrit-rest-change-query (expression)
  "Return information about changes that match EXPRESSION."
  (interactive "sEnter a search expression: ")
  (gerrit-rest-sync "GET" nil
                    (concat (format "/changes/?q=%s&" expression)
                            "o=CURRENT_REVISION&"
                            "o=CURRENT_COMMIT&"
                            "o=LABELS"
                            ;; "o=DETAILED_LABELS"
                            ;; "o=DETAILED_ACCOUNTS"))
                            )))

(defun gerrit-rest-change-get (changenr)
  "Return information about change with CHANGENR."
  (interactive "sEnter changenr: ")
  (gerrit-rest-sync "GET" nil
                   (format "/changes/%s" changenr)))

(defun gerrit-rest-change-patch (changenr)
  "Download latest patch of change with CHANGENR and open it in new buffer.

This function can be called even if the project that corresponds
to CHANGENR is not locally cloned."
  (interactive "sEnter changenr: ")
  ;; does not return json
  (let ((url-request-method "GET")
        (url-request-extra-headers
         `(("Authorization" . ,(concat "Basic " (gerrit-rest-authentication)))))
        (url-request-data nil)
        (target (concat (gerrit--get-protocol) gerrit-host gerrit-rest-endpoint-prefix
                        (format "/changes/%s/revisions/current/patch" changenr))))
    (message "Opening patch of %s" changenr)
    (setq gerrit-patch-buffer (get-buffer-create "*gerrit-patch*"))

    (with-current-buffer gerrit-patch-buffer
      (let ((inhibit-read-only t))
        (erase-buffer)
        (url-insert-file-contents target)
        (base64-decode-region (point-min) (point-max))
        (delete-trailing-whitespace))
      (unless buffer-read-only
        (read-only-mode t))
      ;; using magit-diff-mode would be nice here, but it doesn't work.
      (unless (bound-and-true-p diff-mode)
        (diff-mode))
      ;; currently [TAB] is bound to diff-hunk-next. Do we want to change it
      ;; to `outline-cycle'?
      ;; beginning with emacs 28 set outline-minor-mode-cycle to t.
      (outline-minor-mode))

    (switch-to-buffer gerrit-patch-buffer)))


;;  topic commands

(defun gerrit-rest--change-info-to-unique-changeid (change-info)
  (concat (gerrit-rest--escape-project (alist-get 'project change-info))
          "~"
          (alist-get 'branch change-info)
          "~"
          (alist-get 'change_id change-info)))

(defun gerrit-rest-topic-set-assignee (topic assignee)
  "Set the ASSIGNEE of all changes of a TOPIC."
 (interactive "sEnter a topic: \nsEnter assignee: ")
 (cl-loop for change-info in (gerrit-rest-get-topic-info topic) do
          (let ((changenr (gerrit-rest--change-info-to-unique-changeid change-info)))
            (message "Setting assignee %s for %s" assignee changenr)
            (gerrit-rest-change-set-assignee changenr assignee))))

(defun gerrit-rest-topic-add-reviewer (topic reviewer)
  "Add a REVIEWER to all changes of a TOPIC."
 (interactive "sEnter a topic: \nsEnter reviewer: ")
 (cl-loop for change-info in (gerrit-rest-get-topic-info topic) do
          (let ((changenr (gerrit-rest--change-info-to-unique-changeid change-info)))
            (message "Adding reviewer %s to %s" reviewer changenr)
            (gerrit-rest-change-add-reviewer changenr reviewer))))

(defun gerrit-rest-topic-delete-reviewer (topic reviewer)
  "Delete REVIEWER from all changes of a TOPIC."
 (interactive "sEnter a topic: \nsEnter reviewer: ")
 (cl-loop for change-info in (gerrit-rest-get-topic-info topic) do
          (let ((changenr (gerrit-rest--change-info-to-unique-changeid change-info)))
            (message "Removing reviewer %s from %s" reviewer changenr)
            (gerrit-rest-change-delete-reviewer changenr reviewer))))

(defun gerrit-rest-topic-set-cr-vote (topic vote message)
  "Set a Code-Review vote VOTE for all changes of a topic TOPIC.
A comment MESSAGE can be provided."
 (interactive "sEnter a topic: \nsEnter vote [-2, -1, 0, +1, +2]: \nsEnter message: ")
 (cl-loop for change-info in (gerrit-rest-get-topic-info topic) do
          (let ((changenr (gerrit-rest--change-info-to-unique-changeid change-info)))
            (message "Setting vote %s for %s" vote changenr)
            (gerrit-rest-change-set-cr-vote changenr vote message))))

(defun gerrit-rest-topic-delete-cr-vote (topic username)
  "Delete Code-Review vote from all changes of a topic TOPIC from user USERNAME."
 (interactive "sEnter a topic: \nsEnter a username: ")
 (cl-loop for change-info in (gerrit-rest-get-topic-info topic) do
          (let ((changenr (gerrit-rest--change-info-to-unique-changeid change-info)))
            (message "Removing CR vote from %s from %s" changenr username)
            (gerrit-rest-change-delete-cr-vote changenr username))))

(defun gerrit-rest-topic-set-verified-vote (topic vote message)
  "Verify a topic TOPIC by voting with VOTE.
A comment MESSAGE can be provided."
 (interactive "sEnter a topic: \nsEnter vote [-1, 0, +1]: \nsEnter message: ")
 (cl-loop for change-info in (gerrit-rest-get-topic-info topic) do
          (let ((changenr (gerrit-rest--change-info-to-unique-changeid change-info)))
            (message "Setting Verified vote %s for %s" vote changenr)
            (gerrit-rest-change-set-verified-vote changenr vote message))))

(defun gerrit-rest-topic-delete-verified-vote (topic username)
  "Delete Verified vote from all changes of a topic TOPIC from user USERNAME."
 (interactive "sEnter a topic: \nsEnter a username: ")
 (cl-loop for change-info in (gerrit-rest-get-topic-info topic) do
          (let ((changenr (gerrit-rest--change-info-to-unique-changeid change-info)))
            (message "Removing Verified vote from %s from %s" changenr username)
            (gerrit-rest-change-delete-verified-vote changenr username))))

(provide 'gerrit-rest)

;;; gerrit-rest.el ends here<|MERGE_RESOLUTION|>--- conflicted
+++ resolved
@@ -75,8 +75,6 @@
            (json-false nil))
        (json-read-from-string ,str))))
 
-<<<<<<< HEAD
-=======
 (defun gerrit-rest--write-to-status-buffer (target)
   (let ((buffer (get-buffer-create "*gerrit-rest-status*"))
         (contents (buffer-substring (point-min) (point-max))))
@@ -128,7 +126,6 @@
                             "*gerrit-rest-status* buffer for more information")))))))))
 
 ;; TODO deprecate gerrit-rest-sync
->>>>>>> a8bc65d2
 (defun gerrit-rest-sync (method data &optional path)
   "Interact with the API using method METHOD and data DATA.
 Optional arg PATH may be provided to specify another location further
@@ -205,16 +202,6 @@
   ;; TODO create new buffer and insert stuff there
   ;; TODO query open topics
   (interactive "sEnter a topic name: ")
-<<<<<<< HEAD
-  (let* ((fmtstr (concat "/changes/?q=is:open+topic:%s&"
-                         "o=DOWNLOAD_COMMANDS&"
-                         "o=CURRENT_REVISION&"
-                         "o=CURRENT_COMMIT&"
-                         "o=DETAILED_LABELS&"
-                         "o=DETAILED_ACCOUNTS"))
-         (req (format fmtstr topicname)))
-    (gerrit-rest-sync "GET" nil req)))
-=======
   (gerrit-rest-sync-v2 "GET" "/changes/"
 		       :params `(("q" ,(concat "is:open AND topic:" topicname))
 				 ("o" "DOWNLOAD_COMMANDS")
@@ -222,7 +209,6 @@
 				 ("o" "CURRENT_COMMIT")
 				 ("o" "DETAILED_LABELS")
 				 ("o" "DETAILED_ACCOUNTS"))))
->>>>>>> a8bc65d2
 
 (defun gerrit-rest--get-gerrit-accounts ()
   "Return an alist of all active gerrit users."
@@ -240,16 +226,6 @@
   (interactive "sEnter gerrit project: ")
   ;; see https://gerrit-review.googlesource.com/Documentation/rest-api-changes.html#list-changes
   (let* ((limit-entries 25)
-<<<<<<< HEAD
-         (req (format (concat "/changes/?q=is:open+project:%s&"
-                              "o=CURRENT_REVISION&"
-                              "o=CURRENT_COMMIT&"
-                              "o=DETAILED_LABELS&"
-                              (format "n=%d&" limit-entries)
-                              "o=DETAILED_ACCOUNTS")
-                      (funcall #'gerrit-rest--escape-project project)))
-         (resp (gerrit-rest-sync "GET" nil req)))
-=======
          (resp (gerrit-rest-sync-v2 "GET" "/changes/"
 				    :params `(("q" ,(concat "is:open AND project:" project))
 					      ("o" "CURRENT_REVISION")
@@ -257,7 +233,6 @@
 					      ("o" "DETAILED_LABELS")
 					      ("o" "DETAILED_ACCOUNTS")
 					      ("n" ,limit-entries)))))
->>>>>>> a8bc65d2
     ;; (setq open-reviews-response resp) ;; for debugging only (use M-x ielm)
     resp))
 
